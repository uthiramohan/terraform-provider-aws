--- conflicted
+++ resolved
@@ -6,13 +6,6 @@
 	"strings"
 
 	"github.com/aws/aws-sdk-go-v2/feature/ec2/imds"
-<<<<<<< HEAD
-	"github.com/aws/aws-sdk-go-v2/service/fis"
-	"github.com/aws/aws-sdk-go-v2/service/kendra"
-	"github.com/aws/aws-sdk-go-v2/service/rbin"
-	"github.com/aws/aws-sdk-go-v2/service/rolesanywhere"
-=======
->>>>>>> b4014871
 	"github.com/aws/aws-sdk-go-v2/service/route53domains"
 	"github.com/aws/aws-sdk-go/aws"
 	"github.com/aws/aws-sdk-go/aws/endpoints"
@@ -205,19 +198,7 @@
 
 	// AWS SDK for Go v1 custom API clients.
 
-<<<<<<< HEAD
-	// rbin
-
-	client.RBinConn = rbin.NewFromConfig(cfg, func(o *rbin.Options) {
-		if endpoint := c.Endpoints[rbin.ServiceID]; endpoint != "" {
-			o.EndpointResolver = rbin.EndpointResolverFromURL(endpoint)
-		}
-	})
-
-	// sts
-=======
 	// STS.
->>>>>>> b4014871
 	stsConfig := &aws.Config{
 		Endpoint: aws.String(c.Endpoints[names.STS]),
 	}
