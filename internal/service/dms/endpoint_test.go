--- conflicted
+++ resolved
@@ -1574,39 +1574,25 @@
 	})
 }
 
-<<<<<<< HEAD
 func TestAccDMSEndpoint_azureSQLManagedInstance(t *testing.T) {
-=======
-func TestAccDMSEndpoint_db2_secretID(t *testing.T) {
-	ctx := acctest.Context(t)
->>>>>>> c9bb5a2b
-	resourceName := "aws_dms_endpoint.test"
-	rName := sdkacctest.RandomWithPrefix(acctest.ResourcePrefix)
-
-	resource.ParallelTest(t, resource.TestCase{
-		PreCheck:                 func() { acctest.PreCheck(t) },
-		ErrorCheck:               acctest.ErrorCheck(t, dms.EndpointsID),
-		ProtoV5ProviderFactories: acctest.ProtoV5ProviderFactories,
-<<<<<<< HEAD
-		CheckDestroy:             testAccCheckEndpointDestroy,
+	ctx := acctest.Context(t)
+	resourceName := "aws_dms_endpoint.test"
+	rName := sdkacctest.RandomWithPrefix(acctest.ResourcePrefix)
+
+	resource.ParallelTest(t, resource.TestCase{
+		PreCheck:                 func() { acctest.PreCheck(t) },
+		ErrorCheck:               acctest.ErrorCheck(t, dms.EndpointsID),
+		ProtoV5ProviderFactories: acctest.ProtoV5ProviderFactories,
+		CheckDestroy:             testAccCheckEndpointDestroy(ctx),
 		Steps: []resource.TestStep{
 			{
 				Config: testAccEndpointConfig_azureSQLManagedInstance(rName),
 				Check: resource.ComposeTestCheckFunc(
-					testAccCheckEndpointExists(resourceName),
-=======
-		CheckDestroy:             testAccCheckEndpointDestroy(ctx),
-		Steps: []resource.TestStep{
-			{
-				Config: testAccEndpointConfig_db2SecretID(rName),
-				Check: resource.ComposeAggregateTestCheckFunc(
-					testAccCheckEndpointExists(ctx, resourceName),
->>>>>>> c9bb5a2b
+					testAccCheckEndpointExists(ctx, resourceName),
 					resource.TestCheckResourceAttrSet(resourceName, "endpoint_arn"),
 				),
 			},
 			{
-<<<<<<< HEAD
 				ResourceName:            resourceName,
 				ImportState:             true,
 				ImportStateVerify:       true,
@@ -1615,7 +1601,7 @@
 			{
 				Config: testAccEndpointConfig_azureSQLManagedInstanceUpdate(rName),
 				Check: resource.ComposeTestCheckFunc(
-					testAccCheckEndpointExists(resourceName),
+					testAccCheckEndpointExists(ctx, resourceName),
 					resource.TestCheckResourceAttr(resourceName, "database_name", "tf-test-dms-db-updated"),
 					resource.TestCheckResourceAttr(resourceName, "extra_connection_attributes", "extra"),
 					resource.TestCheckResourceAttr(resourceName, "password", "tftestupdate"),
@@ -1624,11 +1610,33 @@
 					resource.TestCheckResourceAttr(resourceName, "server_name", "tftestupdate"),
 					resource.TestCheckResourceAttr(resourceName, "username", "tftestupdate"),
 				),
-=======
+			},
+		},
+	})
+}
+
+func TestAccDMSEndpoint_db2_secretID(t *testing.T) {
+	ctx := acctest.Context(t)
+	resourceName := "aws_dms_endpoint.test"
+	rName := sdkacctest.RandomWithPrefix(acctest.ResourcePrefix)
+
+	resource.ParallelTest(t, resource.TestCase{
+		PreCheck:                 func() { acctest.PreCheck(t) },
+		ErrorCheck:               acctest.ErrorCheck(t, dms.EndpointsID),
+		ProtoV5ProviderFactories: acctest.ProtoV5ProviderFactories,
+		CheckDestroy:             testAccCheckEndpointDestroy(ctx),
+		Steps: []resource.TestStep{
+			{
+				Config: testAccEndpointConfig_db2SecretID(rName),
+				Check: resource.ComposeAggregateTestCheckFunc(
+					testAccCheckEndpointExists(ctx, resourceName),
+					resource.TestCheckResourceAttrSet(resourceName, "endpoint_arn"),
+				),
+			},
+			{
 				ResourceName:      resourceName,
 				ImportState:       true,
 				ImportStateVerify: true,
->>>>>>> c9bb5a2b
 			},
 		},
 	})
