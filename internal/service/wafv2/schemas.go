--- conflicted
+++ resolved
@@ -333,31 +333,15 @@
 	return &schema.Resource{
 		Schema: map[string]*schema.Schema{
 			"all_query_arguments": emptySchema(),
-<<<<<<< HEAD
 			"body":                bodySchema(),
-			"cookies":             cookiesSchema(),
-			"headers":             headersSchema(),
-			"json_body":           jsonBodySchema(),
-			"method":              emptySchema(),
-			"query_string":        emptySchema(),
-=======
-			"body":                emptySchema(),
 			"cookies": {
 				Type:     schema.TypeList,
 				Optional: true,
 				MaxItems: 1,
 				Elem: &schema.Resource{
 					Schema: map[string]*schema.Schema{
-						"match_scope": {
-							Type:         schema.TypeString,
-							Required:     true,
-							ValidateFunc: validation.StringInSlice(wafv2.MapMatchScope_Values(), false),
-						},
-						"oversize_handling": {
-							Type:         schema.TypeString,
-							Required:     true,
-							ValidateFunc: validation.StringInSlice(wafv2.OversizeHandling_Values(), false),
-						},
+						"match_scope":       matchScopeSchema(),
+						"oversize_handling": oversizeHandlingSchema(),
 						"match_pattern": {
 							Type:     schema.TypeList,
 							Required: true,
@@ -380,9 +364,10 @@
 					},
 				},
 			},
+			"headers":      headersSchema(),
+			"json_body":    jsonBodySchema(),
 			"method":       emptySchema(),
 			"query_string": emptySchema(),
->>>>>>> af608d0a
 			"single_header": {
 				Type:     schema.TypeList,
 				Optional: true,
@@ -685,53 +670,11 @@
 	}
 }
 
-func cookiesSchema() *schema.Schema {
-	return &schema.Schema{
-		Type:     schema.TypeList,
-		Optional: true,
-		Elem: &schema.Resource{
-			Schema: map[string]*schema.Schema{
-				"match_pattern": {
-					Type:     schema.TypeList,
-					Required: true,
-					MaxItems: 1,
-					MinItems: 1,
-					Elem: &schema.Resource{
-						Schema: map[string]*schema.Schema{
-							"all":              emptySchema(),
-							"excluded_cookies": cookiesMatchPatternBaseSchema(),
-							"included_cookies": cookiesMatchPatternBaseSchema(),
-						},
-					},
-				},
-				"match_scope":       matchScopeSchema(),
-				"oversize_handling": oversizeHandlingSchema(),
-			},
-		},
-	}
-}
-
 func matchScopeSchema() *schema.Schema {
 	return &schema.Schema{
 		Type:         schema.TypeString,
 		Required:     true,
 		ValidateFunc: validation.StringInSlice(wafv2.MapMatchScope_Values(), false),
-	}
-}
-
-func cookiesMatchPatternBaseSchema() *schema.Schema {
-	return &schema.Schema{
-		Type:     schema.TypeList,
-		Optional: true,
-		MinItems: 1,
-		MaxItems: 199,
-		Elem: &schema.Schema{
-			Type: schema.TypeString,
-			ValidateFunc: validation.All(
-				validation.StringLenBetween(1, 60),
-				validation.StringMatch(regexp.MustCompile(`.*\S.*`), ""),
-			),
-		},
 	}
 }
 
