--- conflicted
+++ resolved
@@ -30,13 +30,8 @@
 
 	resource.Test(t, resource.TestCase{
 		PreCheck: func() {
-<<<<<<< HEAD
-			acctest.PreCheck(ctx, t)
-			acctest.PreCheckPartitionHasService(names.MediaLiveEndpointID, t)
-=======
-			acctest.PreCheck(t)
-			acctest.PreCheckPartitionHasService(t, names.MediaLiveEndpointID)
->>>>>>> 78d002fe
+			acctest.PreCheck(ctx, t)
+			acctest.PreCheckPartitionHasService(t, names.MediaLiveEndpointID)
 			testAccMultiplexesPreCheck(ctx, t)
 		},
 		ErrorCheck:               acctest.ErrorCheck(t, names.MediaLiveEndpointID),
@@ -77,13 +72,8 @@
 
 	resource.Test(t, resource.TestCase{
 		PreCheck: func() {
-<<<<<<< HEAD
-			acctest.PreCheck(ctx, t)
-			acctest.PreCheckPartitionHasService(names.MediaLiveEndpointID, t)
-=======
-			acctest.PreCheck(t)
-			acctest.PreCheckPartitionHasService(t, names.MediaLiveEndpointID)
->>>>>>> 78d002fe
+			acctest.PreCheck(ctx, t)
+			acctest.PreCheckPartitionHasService(t, names.MediaLiveEndpointID)
 			testAccMultiplexesPreCheck(ctx, t)
 		},
 		ErrorCheck:               acctest.ErrorCheck(t, names.MediaLiveEndpointID),
@@ -122,13 +112,8 @@
 
 	resource.Test(t, resource.TestCase{
 		PreCheck: func() {
-<<<<<<< HEAD
-			acctest.PreCheck(ctx, t)
-			acctest.PreCheckPartitionHasService(names.MediaLiveEndpointID, t)
-=======
-			acctest.PreCheck(t)
-			acctest.PreCheckPartitionHasService(t, names.MediaLiveEndpointID)
->>>>>>> 78d002fe
+			acctest.PreCheck(ctx, t)
+			acctest.PreCheckPartitionHasService(t, names.MediaLiveEndpointID)
 			testAccMultiplexesPreCheck(ctx, t)
 		},
 		ErrorCheck:               acctest.ErrorCheck(t, names.MediaLiveEndpointID),
@@ -175,13 +160,8 @@
 
 	resource.Test(t, resource.TestCase{
 		PreCheck: func() {
-<<<<<<< HEAD
-			acctest.PreCheck(ctx, t)
-			acctest.PreCheckPartitionHasService(names.MediaLiveEndpointID, t)
-=======
-			acctest.PreCheck(t)
-			acctest.PreCheckPartitionHasService(t, names.MediaLiveEndpointID)
->>>>>>> 78d002fe
+			acctest.PreCheck(ctx, t)
+			acctest.PreCheckPartitionHasService(t, names.MediaLiveEndpointID)
 			testAccMultiplexesPreCheck(ctx, t)
 		},
 		ErrorCheck:               acctest.ErrorCheck(t, names.MediaLiveEndpointID),
@@ -229,13 +209,8 @@
 
 	resource.Test(t, resource.TestCase{
 		PreCheck: func() {
-<<<<<<< HEAD
-			acctest.PreCheck(ctx, t)
-			acctest.PreCheckPartitionHasService(names.MediaLiveEndpointID, t)
-=======
-			acctest.PreCheck(t)
-			acctest.PreCheckPartitionHasService(t, names.MediaLiveEndpointID)
->>>>>>> 78d002fe
+			acctest.PreCheck(ctx, t)
+			acctest.PreCheckPartitionHasService(t, names.MediaLiveEndpointID)
 			testAccMultiplexesPreCheck(ctx, t)
 		},
 		ErrorCheck:               acctest.ErrorCheck(t, names.MediaLiveEndpointID),
