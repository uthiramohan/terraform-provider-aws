--- conflicted
+++ resolved
@@ -234,7 +234,6 @@
 		F:    sweepTransitGateways,
 		Dependencies: []string{
 			"aws_dx_gateway_association",
-			"aws_ec2_transit_gateway_connect",
 			"aws_ec2_transit_gateway_vpc_attachment",
 			"aws_ec2_transit_gateway_peering_attachment",
 			"aws_vpn_connection",
@@ -258,11 +257,8 @@
 		Name: "aws_ec2_transit_gateway_vpc_attachment",
 		F:    sweepTransitGatewayVPCAttachments,
 		Dependencies: []string{
-<<<<<<< HEAD
 			"aws_ec2_transit_gateway_connect",
-=======
 			"aws_ec2_transit_gateway_multicast_domain",
->>>>>>> 8fab69a8
 		},
 	})
 
