package lakeformation

import (
	"context"
	"fmt"
	"log"
	"regexp"
	"strings"

	"github.com/aws/aws-sdk-go/aws"
	"github.com/aws/aws-sdk-go/service/lakeformation"
	"github.com/hashicorp/aws-sdk-go-base/v2/awsv1shim/v2/tfawserr"
	"github.com/hashicorp/terraform-plugin-sdk/v2/diag"
	"github.com/hashicorp/terraform-plugin-sdk/v2/helper/schema"
	"github.com/hashicorp/terraform-plugin-sdk/v2/helper/validation"
	"github.com/hashicorp/terraform-provider-aws/internal/conns"
	"github.com/hashicorp/terraform-provider-aws/internal/errs/sdkdiag"
	"github.com/hashicorp/terraform-provider-aws/internal/flex"
)

<<<<<<< HEAD
// This value is defined by AWS API
const lfTagsValuesMaxBatchSize = 50

=======
// @SDKResource("aws_lakeformation_lf_tag")
>>>>>>> eba8a7b4
func ResourceLFTag() *schema.Resource {
	return &schema.Resource{
		CreateWithoutTimeout: resourceLFTagCreate,
		ReadWithoutTimeout:   resourceLFTagRead,
		UpdateWithoutTimeout: resourceLFTagUpdate,
		DeleteWithoutTimeout: resourceLFTagDelete,
		Importer: &schema.ResourceImporter{
			StateContext: schema.ImportStatePassthroughContext,
		},

		Schema: map[string]*schema.Schema{
			"catalog_id": {
				Type:     schema.TypeString,
				ForceNew: true,
				Optional: true,
				Computed: true,
			},
			"key": {
				Type:         schema.TypeString,
				Required:     true,
				ForceNew:     true,
				ValidateFunc: validation.StringLenBetween(1, 128),
			},
			"values": {
				Type:     schema.TypeSet,
				Required: true,
				MinItems: 1,
				// Soft limit stated in AWS Doc
				// https://docs.aws.amazon.com/lake-formation/latest/dg/TBAC-notes.html
				MaxItems: 1000,
				Elem: &schema.Schema{
					Type:         schema.TypeString,
					ValidateFunc: validateLFTagValues(),
				},
				Set: schema.HashString,
			},
		},
	}
}

func resourceLFTagCreate(ctx context.Context, d *schema.ResourceData, meta interface{}) diag.Diagnostics {
	var diags diag.Diagnostics
	conn := meta.(*conns.AWSClient).LakeFormationConn()

	tagKey := d.Get("key").(string)
	tagValues := d.Get("values").(*schema.Set)
	tagValuesLen := tagValues.Len()

	var catalogID string
	if v, ok := d.GetOk("catalog_id"); ok {
		catalogID = v.(string)
	} else {
		catalogID = meta.(*conns.AWSClient).AccountID
	}

	end := lfTagsValuesMaxBatchSize
	if end > tagValuesLen {
		end = tagValuesLen
	}

	valuesSubset := schema.NewSet(tagValues.F, tagValues.List()[0:end])
	input := &lakeformation.CreateLFTagInput{
		CatalogId: aws.String(catalogID),
		TagKey:    aws.String(tagKey),
		TagValues: flex.ExpandStringSet(valuesSubset),
	}

	_, err := conn.CreateLFTagWithContext(ctx, input)
	if err != nil {
		return sdkdiag.AppendErrorf(diags, "creating Lake Formation LF-Tag: %s", err)
	}

	// If there are more than 50 values, create them in batches of 50 using UpdateLFTag API
	for i := lfTagsValuesMaxBatchSize; i < tagValuesLen; i += lfTagsValuesMaxBatchSize {
		end := i + lfTagsValuesMaxBatchSize

		if end > tagValuesLen {
			end = tagValuesLen
		}

		subset := schema.NewSet(tagValues.F, tagValues.List()[i:end])

		input := &lakeformation.UpdateLFTagInput{
			CatalogId:      aws.String(catalogID),
			TagKey:         aws.String(tagKey),
			TagValuesToAdd: flex.ExpandStringSet(subset),
		}

		_, err := conn.UpdateLFTag(input)
		if err != nil {
			return fmt.Errorf("error creating Lake Formation LF-Tag (batch: %d to %d): %w", i, end, err)
		}
	}

	d.SetId(fmt.Sprintf("%s:%s", catalogID, tagKey))

	return append(diags, resourceLFTagRead(ctx, d, meta)...)
}

func resourceLFTagRead(ctx context.Context, d *schema.ResourceData, meta interface{}) diag.Diagnostics {
	var diags diag.Diagnostics
	conn := meta.(*conns.AWSClient).LakeFormationConn()

	catalogID, tagKey, err := ReadLFTagID(d.Id())
	if err != nil {
		return sdkdiag.AppendErrorf(diags, "reading Lake Formation LF-Tag (%s): %s", d.Id(), err)
	}

	input := &lakeformation.GetLFTagInput{
		CatalogId: aws.String(catalogID),
		TagKey:    aws.String(tagKey),
	}

	output, err := conn.GetLFTagWithContext(ctx, input)
	if !d.IsNewResource() {
		if tfawserr.ErrCodeEquals(err, lakeformation.ErrCodeEntityNotFoundException) {
			log.Printf("[WARN] Lake Formation LF-Tag (%s) not found, removing from state", d.Id())
			d.SetId("")
			return diags
		}
	}

	if err != nil {
		return sdkdiag.AppendErrorf(diags, "reading Lake Formation LF-Tag (%s): %s", d.Id(), err)
	}

	d.Set("key", output.TagKey)
	d.Set("values", flex.FlattenStringSet(output.TagValues))
	d.Set("catalog_id", output.CatalogId)

	return diags
}

func resourceLFTagUpdate(ctx context.Context, d *schema.ResourceData, meta interface{}) diag.Diagnostics {
	var diags diag.Diagnostics
	conn := meta.(*conns.AWSClient).LakeFormationConn()

	catalogID, tagKey, err := ReadLFTagID(d.Id())
	if err != nil {
		return sdkdiag.AppendErrorf(diags, "updating Lake Formation LF-Tag (%s): %s", d.Id(), err)
	}

	o, n := d.GetChange("values")
	os := o.(*schema.Set)
	ns := n.(*schema.Set)
	toAdd := ns.Difference(os)
	toDelete := os.Difference(ns)
	toAddLen := toAdd.Len()
	toDeleteLen := toDelete.Len()

	for i := 0; i < Max(toAddLen, toDeleteLen); i += lfTagsValuesMaxBatchSize {
		input := &lakeformation.UpdateLFTagInput{
			CatalogId: aws.String(catalogID),
			TagKey:    aws.String(tagKey),
		}

		if i < toAddLen {
			end := i + lfTagsValuesMaxBatchSize
			if end > toAddLen {
				end = toAddLen
			}

			toAddSubset := schema.NewSet(toAdd.F, toAdd.List()[i:end])
			input.TagValuesToAdd = flex.ExpandStringSet(toAddSubset)
		}

		if i < toDeleteLen {
			end := i + lfTagsValuesMaxBatchSize
			if end > toDeleteLen {
				end = toDeleteLen
			}

<<<<<<< HEAD
			toDeleteSubset := schema.NewSet(toAdd.F, toDelete.List()[i:end])
			input.TagValuesToDelete = flex.ExpandStringSet(toDeleteSubset)
		}

		_, err := conn.UpdateLFTag(input)
		if err != nil {
			return fmt.Errorf("error updating Lake Formation LF-Tag (%s) (batch %d): %w", d.Id(), i, err)
		}
=======
	_, err = conn.UpdateLFTagWithContext(ctx, input)
	if err != nil {
		return sdkdiag.AppendErrorf(diags, "updating Lake Formation LF-Tag (%s): %s", d.Id(), err)
>>>>>>> eba8a7b4
	}

	return append(diags, resourceLFTagRead(ctx, d, meta)...)
}

func resourceLFTagDelete(ctx context.Context, d *schema.ResourceData, meta interface{}) diag.Diagnostics {
	var diags diag.Diagnostics
	conn := meta.(*conns.AWSClient).LakeFormationConn()

	catalogID, tagKey, err := ReadLFTagID(d.Id())
	if err != nil {
		return sdkdiag.AppendErrorf(diags, "deleting Lake Formation LF-Tag (%s): %s", d.Id(), err)
	}

	input := &lakeformation.DeleteLFTagInput{
		CatalogId: aws.String(catalogID),
		TagKey:    aws.String(tagKey),
	}

	_, err = conn.DeleteLFTagWithContext(ctx, input)
	if err != nil {
		return sdkdiag.AppendErrorf(diags, "deleting Lake Formation LF-Tag (%s): %s", d.Id(), err)
	}

	return diags
}

func ReadLFTagID(id string) (string, string, error) {
	catalogID, tagKey, found := strings.Cut(id, ":")

	if !found {
		return "", "", fmt.Errorf("unexpected format of ID (%q), expected CATALOG-ID:TAG-KEY", id)
	}

	return catalogID, tagKey, nil
}

func validateLFTagValues() schema.SchemaValidateFunc {
	return validation.All(
		validation.StringLenBetween(1, 255),
		validation.StringMatch(regexp.MustCompile(`^([\p{L}\p{Z}\p{N}_.:\*\/=+\-@%]*)$`), ""),
	)
}

func Max(x, y int) int {
	if x > y {
		return x
	}
	return y
}<|MERGE_RESOLUTION|>--- conflicted
+++ resolved
@@ -18,13 +18,10 @@
 	"github.com/hashicorp/terraform-provider-aws/internal/flex"
 )
 
-<<<<<<< HEAD
 // This value is defined by AWS API
 const lfTagsValuesMaxBatchSize = 50
 
-=======
 // @SDKResource("aws_lakeformation_lf_tag")
->>>>>>> eba8a7b4
 func ResourceLFTag() *schema.Resource {
 	return &schema.Resource{
 		CreateWithoutTimeout: resourceLFTagCreate,
@@ -115,7 +112,7 @@
 
 		_, err := conn.UpdateLFTag(input)
 		if err != nil {
-			return fmt.Errorf("error creating Lake Formation LF-Tag (batch: %d to %d): %w", i, end, err)
+			return sdkdiag.AppendErrorf(diags, "error creating Lake Formation LF-Tag (batch: %d to %d): %w", i, end, err)
 		}
 	}
 
@@ -197,20 +194,20 @@
 				end = toDeleteLen
 			}
 
-<<<<<<< HEAD
 			toDeleteSubset := schema.NewSet(toAdd.F, toDelete.List()[i:end])
 			input.TagValuesToDelete = flex.ExpandStringSet(toDeleteSubset)
 		}
 
 		_, err := conn.UpdateLFTag(input)
 		if err != nil {
-			return fmt.Errorf("error updating Lake Formation LF-Tag (%s) (batch %d): %w", d.Id(), i, err)
-		}
-=======
-	_, err = conn.UpdateLFTagWithContext(ctx, input)
-	if err != nil {
-		return sdkdiag.AppendErrorf(diags, "updating Lake Formation LF-Tag (%s): %s", d.Id(), err)
->>>>>>> eba8a7b4
+			return sdkdiag.AppendErrorf(diags, "updating Lake Formation LF-Tag (%s) (batch %d): %w", d.Id(), i, err)
+		}
+
+		_, err = conn.UpdateLFTagWithContext(ctx, input)
+		if err != nil {
+			return sdkdiag.AppendErrorf(diags, "updating Lake Formation LF-Tag (%s): %s", d.Id(), err)
+
+		}
 	}
 
 	return append(diags, resourceLFTagRead(ctx, d, meta)...)
